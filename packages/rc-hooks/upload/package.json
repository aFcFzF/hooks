{
    "name": "@rc-hooks/upload",
    "description": "useful react hooks",
    "version": "1.0.5",
    "main": "lib/index.js",
    "module": "es/index.js",
    "typings": "lib/index.d.ts",
    "keywords": [],
    "dependencies": {
<<<<<<< HEAD
=======
        "@byte-design/config": "^1.0.0",
>>>>>>> 63034a26
        "@co-hooks/util": "^1.0.5"
    },
    "engines": {
        "node": ">= 8.0.0",
        "npm": ">= 5.0.0"
    },
    "publishConfig": {
        "access": "public"
    }
}<|MERGE_RESOLUTION|>--- conflicted
+++ resolved
@@ -7,10 +7,6 @@
     "typings": "lib/index.d.ts",
     "keywords": [],
     "dependencies": {
-<<<<<<< HEAD
-=======
-        "@byte-design/config": "^1.0.0",
->>>>>>> 63034a26
         "@co-hooks/util": "^1.0.5"
     },
     "engines": {
