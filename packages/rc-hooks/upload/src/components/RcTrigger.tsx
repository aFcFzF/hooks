import React, {ChangeEvent, useCallback, useEffect, useRef, useState, Fragment} from 'react';
import {classnames, guid} from '@co-hooks/util';
<<<<<<< HEAD
import {IRcTriggerProps, useUpload} from '..';
=======
import {useUpload} from '../hooks/useUpload';
import {IRcTriggerProps} from '../types/interface';
>>>>>>> 63034a26

export function RcTrigger(props: IRcTriggerProps): JSX.Element | null {
    const {
        children,
        disabled = false,
        multiple = false,
        accept = '*/*'
    } = props;
    const [key, setKey] = useState(guid);
    const fileUpload = useUpload();
    const inputRef = useRef<HTMLInputElement>(null);
<<<<<<< HEAD
=======
    const cls = classnames('rc-upload-trigger', {'rc-upload-trigger-disabled': disabled}, className);
>>>>>>> 63034a26
    const onClick = useCallback(() => {
        if (!disabled) {
            fileUpload.clickInput();
        }
    }, [disabled]);
    const onFileChange = useCallback((ev: ChangeEvent<HTMLInputElement>) => {
        if (ev?.target.files) {
            fileUpload.addFiles(ev.target.files);
            setKey(guid());
        }
    }, []);

    useEffect(() => {
        fileUpload.init(inputRef);
    }, []);
    const _children = typeof children === 'function' ? children({disabled}) : children;
    return (
<<<<<<< HEAD
        <Fragment>
            <label onClick={onClick}>{ _children }</label>
=======
        <span className={cls}>
            <label onClick={onClick}>{_children}</label>
>>>>>>> 63034a26
            <input
                type="file"
                key={key}
                ref={inputRef}
                style={{display: 'none'}}
                onChange={onFileChange}
                multiple={multiple}
                accept={accept}
            />
        </Fragment>
    );
}<|MERGE_RESOLUTION|>--- conflicted
+++ resolved
@@ -1,11 +1,7 @@
 import React, {ChangeEvent, useCallback, useEffect, useRef, useState, Fragment} from 'react';
-import {classnames, guid} from '@co-hooks/util';
-<<<<<<< HEAD
-import {IRcTriggerProps, useUpload} from '..';
-=======
+import {guid} from '@co-hooks/util';
 import {useUpload} from '../hooks/useUpload';
 import {IRcTriggerProps} from '../types/interface';
->>>>>>> 63034a26
 
 export function RcTrigger(props: IRcTriggerProps): JSX.Element | null {
     const {
@@ -17,10 +13,6 @@
     const [key, setKey] = useState(guid);
     const fileUpload = useUpload();
     const inputRef = useRef<HTMLInputElement>(null);
-<<<<<<< HEAD
-=======
-    const cls = classnames('rc-upload-trigger', {'rc-upload-trigger-disabled': disabled}, className);
->>>>>>> 63034a26
     const onClick = useCallback(() => {
         if (!disabled) {
             fileUpload.clickInput();
@@ -38,13 +30,8 @@
     }, []);
     const _children = typeof children === 'function' ? children({disabled}) : children;
     return (
-<<<<<<< HEAD
         <Fragment>
             <label onClick={onClick}>{ _children }</label>
-=======
-        <span className={cls}>
-            <label onClick={onClick}>{_children}</label>
->>>>>>> 63034a26
             <input
                 type="file"
                 key={key}
